--- conflicted
+++ resolved
@@ -147,21 +147,12 @@
     // additional libraries to be added to jar-app
     includeInJarApp("org.slf4j:slf4j-simple:2.0.17")
 
-<<<<<<< HEAD
-    // test dependencies (available in unit and integration tests)
-    testFixturesApi("org.junit.jupiter:junit-jupiter:5.12.1")
-    testFixturesRuntimeOnly("org.junit.platform:junit-platform-launcher")
-    testFixturesApi("org.assertj:assertj-core:3.27.3")
-    testFixturesApi("org.mockito:mockito-core:5.16.1")
-    testFixturesApi("org.slf4j:slf4j-simple:2.0.17")
-=======
     // test dependencies
-    testImplementation("org.junit.jupiter:junit-jupiter:5.12.0")
+    testImplementation("org.junit.jupiter:junit-jupiter:5.12.1")
     testImplementation("org.assertj:assertj-core:3.27.3")
-    testImplementation("org.mockito:mockito-core:5.16.0")
+    testImplementation("org.mockito:mockito-core:5.16.1")
     testRuntimeOnly("org.junit.platform:junit-platform-launcher")
     testRuntimeOnly("org.slf4j:slf4j-simple:2.0.17")
->>>>>>> 1e500cae
 
     // benchmark dependencies
     jmhImplementation("org.openjdk.jmh:jmh-core:1.37")
