--- conflicted
+++ resolved
@@ -226,13 +226,8 @@
 
     // unit test dependencies
     // TODO: move JMH benchmarks in a separate source set?
-<<<<<<< HEAD
     unitTestImplementation("org.openjdk.jmh:jmh-core:1.35")
-    unitTestAnnotationProcessor("org.openjdk.jmh:jmh-generator-annprocess:1.34")
-=======
-    unitTestImplementation("org.openjdk.jmh:jmh-core:1.34")
     unitTestAnnotationProcessor("org.openjdk.jmh:jmh-generator-annprocess:1.35")
->>>>>>> 35f38ed0
 
     // integration test dependencies
     // currently: none
